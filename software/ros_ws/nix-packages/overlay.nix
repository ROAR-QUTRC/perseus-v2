--- conflicted
+++ resolved
@@ -6,13 +6,10 @@
   perseus-description = final.callPackage ./perseus-description.nix { };
   perseus-hardware = final.callPackage ./perseus-hardware.nix { };
   perseus-input = final.callPackage ./perseus-input.nix { };
-<<<<<<< HEAD
+  perseus-input-config = final.callPackage ./perseus-input-config.nix { };
   perseus-lite = final.callPackage ./perseus-lite.nix { };
   perseus-lite-description = final.callPackage ./perseus-lite-description.nix { };
   perseus-lite-hardware = final.callPackage ./perseus-lite-hardware.nix { };
-=======
-  perseus-input-config = final.callPackage ./perseus-input-config.nix { };
->>>>>>> e7c7d33a
   perseus-payloads = final.callPackage ./perseus-payloads.nix { };
   perseus-sensors = final.callPackage ./perseus-sensors.nix { };
   perseus-simulation = final.callPackage ./perseus-simulation.nix { };
