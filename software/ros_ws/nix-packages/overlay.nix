--- conflicted
+++ resolved
@@ -5,14 +5,11 @@
   perseus-can-if = final.callPackage ./perseus-can-if.nix { };
   perseus-description = final.callPackage ./perseus-description.nix { };
   perseus-hardware = final.callPackage ./perseus-hardware.nix { };
-<<<<<<< HEAD
+  perseus-input = final.callPackage ./perseus-input.nix { };
+  perseus-payloads = final.callPackage ./perseus-payloads.nix { };
   perseus-lite = final.callPackage ./perseus-lite.nix { };
   perseus-lite-description = final.callPackage ./perseus-lite-description.nix { };
   perseus-lite-hardware = final.callPackage ./perseus-lite-hardware.nix { };
-=======
-  perseus-input = final.callPackage ./perseus-input.nix { };
-  perseus-payloads = final.callPackage ./perseus-payloads.nix { };
->>>>>>> 919bc02e
   perseus-sensors = final.callPackage ./perseus-sensors.nix { };
   perseus-simulation = final.callPackage ./perseus-simulation.nix { };
 }