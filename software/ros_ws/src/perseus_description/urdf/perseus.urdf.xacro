<?xml version="1.0"?>
<robot xmlns:xacro="http://ros.org/wiki/xacro">
  <xacro:macro name="perseus" params="prefix">
    <!-- Import components -->
    <xacro:include filename="$(find perseus_description)/urdf/chassis.urdf.xacro"/>
    <xacro:include filename="$(find perseus_description)/urdf/rocker.urdf.xacro"/>
    <xacro:include filename="$(find perseus_description)/urdf/sensors.urdf.xacro"/>

    <link name="${prefix}base_link"/>

    <joint name="base_footprint_joint" type="fixed">
        <parent link="base_link"/>
        <child link="base_footprint"/>
        <origin xyz="0 0 0" rpy="0 0 0"/>
    </joint>

    <link name="${prefix}base_footprint"/>

<<<<<<< HEAD

=======
>>>>>>> 035abb63
    <!-- CHASSIS -->
    <xacro:chassis />
    <joint name="${prefix}chassis_joint" type="fixed">
      <origin xyz="0.21 0.0 0.35" rpy="0.0 0.0 -${pi/2}"/>
      <parent link="${prefix}base_link"/>
      <child link="${prefix}chassis"/>
    </joint>

    <!-- ROCKER ARMS -->
    <!-- LEFT -->
    <xacro:rocker side="left">
      <origin xyz="-0.275 -0.075 0.05" rpy="0.0 0.0 ${-pi/2}"/>
    </xacro:rocker>
    <!-- RIGHT -->
    <xacro:rocker side="right">
      <origin xyz="0.275 -0.075 0.05" rpy="0.0 0.0 ${-pi/2}"/>
    </xacro:rocker>
    <xacro:sensors>
    </xacro:sensors>
  </xacro:macro>
</robot><|MERGE_RESOLUTION|>--- conflicted
+++ resolved
@@ -16,10 +16,6 @@
 
     <link name="${prefix}base_footprint"/>
 
-<<<<<<< HEAD
-
-=======
->>>>>>> 035abb63
     <!-- CHASSIS -->
     <xacro:chassis />
     <joint name="${prefix}chassis_joint" type="fixed">
