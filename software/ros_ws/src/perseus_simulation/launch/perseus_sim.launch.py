from launch import LaunchDescription
from launch.actions import (
    DeclareLaunchArgument,
    IncludeLaunchDescription,
    ExecuteProcess,
<<<<<<< HEAD
from launch import LaunchDescription
from launch.actions import (
    DeclareLaunchArgument,
    IncludeLaunchDescription,
    ExecuteProcess,
=======
>>>>>>> 2b6853d1
    TimerAction,
)
from launch.substitutions import (
    PathJoinSubstitution,
    LaunchConfiguration,
)
from launch.launch_description_sources import PythonLaunchDescriptionSource
from launch_ros.substitutions import FindPackageShare
from launch_ros.actions import Node
<<<<<<< HEAD
=======
import os  
>>>>>>> 2b6853d1

def generate_launch_description():
    # ARGUMENTS
    use_sim_time = LaunchConfiguration("use_sim_time")
    
    arguments = [
        DeclareLaunchArgument(
            "use_sim_time",
            default_value="true",
            description="If true, use simulated clock",
        ),
    ]
    # RViz configuration file
    rviz_config = PathJoinSubstitution(
        [FindPackageShare("perseus_simulation"), "rviz", "view.rviz"]
    )

    ekf_config_file = PathJoinSubstitution(
        [FindPackageShare("perseus_simulation"), "config", "ekf_config.yaml"]
    )
    # IMPORTED LAUNCH FILES
    gz_launch = IncludeLaunchDescription(
        PythonLaunchDescriptionSource(
            [
                PathJoinSubstitution(
                    [
                        FindPackageShare("perseus_simulation"),
                        "launch",
                        "gazebo.launch.py",
                    ]
                )
            ]
        ),
        launch_arguments={
            "use_sim_time": use_sim_time,
        }.items(),
    )

    rsp_launch = IncludeLaunchDescription(
        PythonLaunchDescriptionSource(
            [
                PathJoinSubstitution(
                    [
                        FindPackageShare("perseus"),
                        "launch",
                        "robot_state_publisher.launch.py",
                    ]
                )
            ]
        ),
        launch_arguments={
            "use_sim_time": use_sim_time,
            "hardware_plugin": "gz_ros2_control/GazeboSimSystem",
        }.items(),
    )

    controllers_launch = IncludeLaunchDescription(
        PythonLaunchDescriptionSource(
            [
                PathJoinSubstitution(
                    [
                        FindPackageShare("perseus"),
                        "launch",
                        "controllers.launch.py",
                    ]
                )
            ]
        ),
        launch_arguments={
            "use_sim_time": use_sim_time,
            "launch_controller_manager": "false",
        }.items(),
    )
<<<<<<< HEAD

=======
>>>>>>> 2b6853d1
    teleop_keyboard_controller = Node(
        package="perseus_teleop",
        executable="teleop_keyboard",
        name="teleop_keyboard",
        output="screen",
        parameters=[{"use_sim_time": use_sim_time}],
        prefix="gnome-terminal --geometry=60x20 -- ",  # Use gnome-terminal instead of xterm
        remappings=[
            # Example: remap cmd_vel topic if needed
            # ('/cmd_vel_out', '/your_robot/cmd_vel')
        ],
    )

    # RViz with nixGL support
    rviz = ExecuteProcess(
        cmd=[
            "nix",
            "run",
            "--impure",
            "github:nix-community/nixGL",
            "--",
            "rviz2",
            "-d",
            rviz_config,
        ],
        output="screen",
        additional_env={
            "NIXPKGS_ALLOW_UNFREE": "1",
            "QT_QPA_PLATFORM": "xcb",
            "QT_SCREEN_SCALE_FACTORS": "1",
            "ROS_NAMESPACE": "/",
            "RMW_QOS_POLICY_HISTORY": "keep_last",
            "RMW_QOS_POLICY_DEPTH": "100",
        },
    )
    # Add delay to controllers
    controllers_delayed = TimerAction(
<<<<<<< HEAD
        period=30.0,  # Wait 3 seconds for Gazebo to fully start
        actions=[controllers_launch]
    )
=======
        period=30.0,  # Wait 30 seconds for Gazebo to fully start
        actions=[controllers_launch]
    )

>>>>>>> 2b6853d1
    ekf_node = Node(
        package="robot_localization",
        executable="ekf_node",
        name="ekf_filter_node",
        output="screen",
        parameters=[ekf_config_file],
        remappings=[('/odometry/filtered', '/odom')] # Remap output to /odom
    )
    launch_files = [
        gz_launch,
        rsp_launch,  # Robot state publisher
<<<<<<< HEAD
        teleop_keyboard_controller,  # Teleop keyboard controller
=======
        teleop_keyboard_controller,
>>>>>>> 2b6853d1
        controllers_delayed,  # Controllers
        rviz,  # Start RViz with nixGL support
        ekf_node,  # EKF node
    ]

    return LaunchDescription(arguments + launch_files)<|MERGE_RESOLUTION|>--- conflicted
+++ resolved
@@ -3,14 +3,6 @@
     DeclareLaunchArgument,
     IncludeLaunchDescription,
     ExecuteProcess,
-<<<<<<< HEAD
-from launch import LaunchDescription
-from launch.actions import (
-    DeclareLaunchArgument,
-    IncludeLaunchDescription,
-    ExecuteProcess,
-=======
->>>>>>> 2b6853d1
     TimerAction,
 )
 from launch.substitutions import (
@@ -20,10 +12,7 @@
 from launch.launch_description_sources import PythonLaunchDescriptionSource
 from launch_ros.substitutions import FindPackageShare
 from launch_ros.actions import Node
-<<<<<<< HEAD
-=======
 import os  
->>>>>>> 2b6853d1
 
 def generate_launch_description():
     # ARGUMENTS
@@ -97,10 +86,6 @@
             "launch_controller_manager": "false",
         }.items(),
     )
-<<<<<<< HEAD
-
-=======
->>>>>>> 2b6853d1
     teleop_keyboard_controller = Node(
         package="perseus_teleop",
         executable="teleop_keyboard",
@@ -138,16 +123,10 @@
     )
     # Add delay to controllers
     controllers_delayed = TimerAction(
-<<<<<<< HEAD
-        period=30.0,  # Wait 3 seconds for Gazebo to fully start
-        actions=[controllers_launch]
-    )
-=======
         period=30.0,  # Wait 30 seconds for Gazebo to fully start
         actions=[controllers_launch]
     )
 
->>>>>>> 2b6853d1
     ekf_node = Node(
         package="robot_localization",
         executable="ekf_node",
@@ -159,11 +138,7 @@
     launch_files = [
         gz_launch,
         rsp_launch,  # Robot state publisher
-<<<<<<< HEAD
-        teleop_keyboard_controller,  # Teleop keyboard controller
-=======
         teleop_keyboard_controller,
->>>>>>> 2b6853d1
         controllers_delayed,  # Controllers
         rviz,  # Start RViz with nixGL support
         ekf_node,  # EKF node
