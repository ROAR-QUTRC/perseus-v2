--- conflicted
+++ resolved
@@ -17,13 +17,7 @@
 def generate_launch_description():
     # ARGUMENTS
     use_sim_time = LaunchConfiguration("use_sim_time")
-<<<<<<< HEAD
 
-=======
-    wheel_odom_only = LaunchConfiguration(
-        "wheel_odom_only", default="false"
-    )  # Disabled - using EKF for odometry transforms
->>>>>>> 0edbbbee
 
     arguments = [
         DeclareLaunchArgument(
@@ -127,10 +121,6 @@
     ekf_delayed = TimerAction(
         period=5.0,
         actions=[ekf_node],
-<<<<<<< HEAD
-=======
-        # condition=UnlessCondition(wheel_odom_only),  # Only run if wheel_odom_only is false
->>>>>>> 0edbbbee
     )
     launch_files = [
         gz_launch,
