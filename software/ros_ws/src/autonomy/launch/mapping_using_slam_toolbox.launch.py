from launch import LaunchDescription
from launch.actions import DeclareLaunchArgument, ExecuteProcess
from launch.substitutions import (
    LaunchConfiguration,
    PathJoinSubstitution,
    Command,
    FindExecutable,
)
from launch_ros.parameter_descriptions import ParameterValue
from launch_ros.actions import Node
from launch_ros.substitutions import FindPackageShare


def generate_launch_description():
    # ARGUMENTS
    use_mock_hardware = LaunchConfiguration("use_mock_hardware")
<<<<<<< HEAD
    # use_lifecycle_manager = LaunchConfiguration("use_lifecycle_manager")

    # declare_use_lifecycle_manager = DeclareLaunchArgument(
    #     "use_lifecycle_manager",
    #     default_value="false",
    #     description="Enable bond connection during node activation",
    # )

=======
>>>>>>> 1f064f8e
    use_legacy_hardware = LaunchConfiguration("use_legacy_hardware")
    can_bus = LaunchConfiguration("can_bus")
    use_sim_time = LaunchConfiguration("use_sim_time")
    slam_params_file = LaunchConfiguration("slam_params_file")

    arguments = [
        DeclareLaunchArgument(
            "use_mock_hardware",
            default_value="False",
            description="Use mock hardware components which mirror commands to state interfaces",
        ),
        DeclareLaunchArgument(
            "use_legacy_hardware",
            default_value="True",
            description="Use legacy hardware (MCB) interfaces",
        ),
        DeclareLaunchArgument(
            "can_bus",
            default_value="can0",
            description="CAN bus to use for hardware communications",
        ),
        DeclareLaunchArgument(
            "use_sim_time",
            default_value="false",
            description="Use simulation/Gazebo clock",
        ),
        DeclareLaunchArgument(
            "slam_params_file",
            default_value=PathJoinSubstitution(
                [FindPackageShare("autonomy"), "config", "slam_toolbox_params.yaml"]
            ),
            description="Full path to the ROS2 parameters file for SLAM Toolbox",
        ),
    ]

    # CONFIG FILES
    controller_config = PathJoinSubstitution(
        [FindPackageShare("perseus"), "config", "perseus_controllers.yaml"]
    )

    # XACRO FILES
    robot_description_xacro = PathJoinSubstitution(
        [FindPackageShare("perseus"), "urdf", "perseus.urdf.xacro"]
    )
    robot_description_content = ParameterValue(
        Command(
            [
                FindExecutable(name="xacro"),
                # pass through all the arguments
                " ",
                robot_description_xacro,
                " ",
                "use_mock_hardware:=",
                use_mock_hardware,
                " ",
                "use_legacy_hardware:=",
                use_legacy_hardware,
                " ",
                "can_bus:=",
                can_bus,
            ]
        ),
        value_type=str,
    )

    # NODES
    controller_manager = Node(
        package="controller_manager",
        executable="ros2_control_node",
        parameters=[controller_config],
        output="both",  # output to both screen and log file
        remappings=[
            ("~/robot_description", "/robot_description"),
            ("/perseus_base_controller/cmd_vel", "/cmd_vel"),
        ],
    )

    robot_state_publisher = Node(
        package="robot_state_publisher",
        executable="robot_state_publisher",
        output="both",
        parameters=[
            {
                "robot_description": robot_description_content,
                "use_sim_time": use_sim_time,
                "publish_frequency": 30.0,
                "frame_prefix": "",  # Ensure no frame prefix is added
            }
        ],
        remappings=[
            ("/tf", "tf"),
            ("/tf_static", "tf_static"),
        ],
    )

    joint_state_broadcaster_spawner = Node(
        package="controller_manager",
        executable="spawner",
        arguments=[
            "joint_state_broadcaster",
            "--controller-manager",
            "/controller_manager",
        ],
    )

    base_controller_spawner = Node(
        package="controller_manager",
        executable="spawner",
        arguments=[
            "perseus_base_controller",
            "--controller-manager",
            "/controller_manager",
        ],
    )
<<<<<<< HEAD

=======
>>>>>>> 1f064f8e
    static_tf_publisher = Node(
        package="tf2_ros",
        executable="static_transform_publisher",
        name="static_map_odom_publisher",
<<<<<<< HEAD
        # arguments=["0", "0", "0", "0", "0", "0", "base_link", "lidar_frame"],
        arguments=["0", "0", "0", "0", "0", "0", "map", "odom"],
    )
    # Node(
    # # Base link to LIDAR transform
    #     package="tf2_ros",
    #     executable="static_transform_publisher",
    #     name="lidar_tf_publisher",
    #     arguments=["0", "0", "0.2", "0", "0", "0", "odom", "lidar_frame"],
    # ),
=======
        arguments=["0", "0", "0", "0", "0", "0", "map", "odom"],
    )
>>>>>>> 1f064f8e

    slam_toolbox = Node(
        package="slam_toolbox",
        executable="async_slam_toolbox_node",
        name="slam_toolbox",
        output="screen",
        parameters=[
<<<<<<< HEAD
            #     get_package_share_directory("autonomy")
            #     + "/config/slam_toolbox_params.yaml",
            slam_params_file,
            # {
            #     "use_sim_time": use_sim_time,
            #     "odom_frame": "odom",
            #     "base_frame": "base_link",
            #     "map_frame": "map",
            #     "scan_topic": "/scan",
            # },
=======
            slam_params_file,
            {
                "use_sim_time": use_sim_time,
                "odom_frame": "odom",
                "base_frame": "chassis",
                "map_frame": "map",
                "scan_topic": "/scan",
            },
>>>>>>> 1f064f8e
        ],
    )

    # RViz with nixGL support
    rviz_config_dir = PathJoinSubstitution(
        [FindPackageShare("autonomy"), "rviz", "perseus_slam.rviz"]
    )
    rviz = ExecuteProcess(
        cmd=[
            "nix",
            "run",
            "--impure",
            "github:nix-community/nixGL",
            "--",
            "rviz2",
            "-d",
            rviz_config_dir,
        ],
        output="screen",
        additional_env={
            "NIXPKGS_ALLOW_UNFREE": "1",
            "QT_QPA_PLATFORM": "xcb",
            "QT_SCREEN_SCALE_FACTORS": "1",
            "ROS_NAMESPACE": "/",
            "RMW_QOS_POLICY_HISTORY": "keep_last",
            "RMW_QOS_POLICY_DEPTH": "100",
        },
    )

    nodes = [
        robot_state_publisher,
        controller_manager,
        base_controller_spawner,
        joint_state_broadcaster_spawner,
        static_tf_publisher,
        slam_toolbox,
        rviz,
    ]

    # EVENT HANDLERS
    handlers = []

    # Return the launch description
    return LaunchDescription(arguments + nodes + handlers)<|MERGE_RESOLUTION|>--- conflicted
+++ resolved
@@ -12,21 +12,7 @@
 
 
 def generate_launch_description():
-    # ARGUMENTS
-    use_mock_hardware = LaunchConfiguration("use_mock_hardware")
-<<<<<<< HEAD
-    # use_lifecycle_manager = LaunchConfiguration("use_lifecycle_manager")
-
-    # declare_use_lifecycle_manager = DeclareLaunchArgument(
-    #     "use_lifecycle_manager",
-    #     default_value="false",
-    #     description="Enable bond connection during node activation",
-    # )
-
-=======
->>>>>>> 1f064f8e
-    use_legacy_hardware = LaunchConfiguration("use_legacy_hardware")
-    can_bus = LaunchConfiguration("can_bus")
+    # Launch configuration variables
     use_sim_time = LaunchConfiguration("use_sim_time")
     slam_params_file = LaunchConfiguration("slam_params_file")
 
@@ -139,29 +125,12 @@
             "/controller_manager",
         ],
     )
-<<<<<<< HEAD
-
-=======
->>>>>>> 1f064f8e
     static_tf_publisher = Node(
         package="tf2_ros",
         executable="static_transform_publisher",
         name="static_map_odom_publisher",
-<<<<<<< HEAD
-        # arguments=["0", "0", "0", "0", "0", "0", "base_link", "lidar_frame"],
         arguments=["0", "0", "0", "0", "0", "0", "map", "odom"],
     )
-    # Node(
-    # # Base link to LIDAR transform
-    #     package="tf2_ros",
-    #     executable="static_transform_publisher",
-    #     name="lidar_tf_publisher",
-    #     arguments=["0", "0", "0.2", "0", "0", "0", "odom", "lidar_frame"],
-    # ),
-=======
-        arguments=["0", "0", "0", "0", "0", "0", "map", "odom"],
-    )
->>>>>>> 1f064f8e
 
     slam_toolbox = Node(
         package="slam_toolbox",
@@ -169,18 +138,6 @@
         name="slam_toolbox",
         output="screen",
         parameters=[
-<<<<<<< HEAD
-            #     get_package_share_directory("autonomy")
-            #     + "/config/slam_toolbox_params.yaml",
-            slam_params_file,
-            # {
-            #     "use_sim_time": use_sim_time,
-            #     "odom_frame": "odom",
-            #     "base_frame": "base_link",
-            #     "map_frame": "map",
-            #     "scan_topic": "/scan",
-            # },
-=======
             slam_params_file,
             {
                 "use_sim_time": use_sim_time,
@@ -189,7 +146,6 @@
                 "map_frame": "map",
                 "scan_topic": "/scan",
             },
->>>>>>> 1f064f8e
         ],
     )
 
