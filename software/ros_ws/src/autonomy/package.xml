--- conflicted
+++ resolved
@@ -11,12 +11,8 @@
   <buildtool_depend>ament_cmake</buildtool_depend>
 
   <depend>rclcpp</depend>
-<<<<<<< HEAD
-  <depend>nav2_bringup</depend>
-=======
   <depend>slam_toolbox</depend>
   <depend>navigation2</depend>
->>>>>>> 919bc02e
   <depend>xacro</depend>
   <depend>robot_localization</depend>
   
