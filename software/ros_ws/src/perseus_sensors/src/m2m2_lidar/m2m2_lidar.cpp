--- conflicted
+++ resolved
@@ -95,15 +95,10 @@
         .preBind = nullptr,
         .preConnect = [this](int fd) -> bool
         {
-<<<<<<< HEAD
             struct timeval timeoutValue
             {
                 .tv_sec = 2, .tv_usec = 0
             };
-=======
-            struct timeval timeoutValue{
-                .tv_sec = 2, .tv_usec = 0};
->>>>>>> 1f064f8e
             if (setsockopt(fd, SOL_SOCKET, SO_RCVTIMEO, &timeoutValue, sizeof(timeoutValue)) < 0)
             {
                 RCLCPP_INFO(this->get_logger(), "Failed to set receive timeout: %s", strerror(errno));
@@ -157,24 +152,18 @@
 
     _sendCommand(_createConfigCommand(defaultConfig));
 
-<<<<<<< HEAD
-    // Initialise publishers and timer
-=======
     // Initialize publishers and timer
->>>>>>> 1f064f8e
+    RCLCPP_DEBUG(this->get_logger(), "Setting up ROS publishers and timers...");
     _initializePublishers();
     _readTimer = this->create_wall_timer(
         std::chrono::milliseconds(100),
         std::bind(&M2M2Lidar::_readSensorData, this));
 
-<<<<<<< HEAD
     // Imu timer initialisation
     _imuTimer = this->create_wall_timer(
         std::chrono::milliseconds(10),  // 100Hz rate for IMU data
         std::bind(&M2M2Lidar::_readImuData, this));
 
-=======
->>>>>>> 1f064f8e
     RCLCPP_INFO(this->get_logger(), "M2M2Lidar initialization complete");
 }
 
