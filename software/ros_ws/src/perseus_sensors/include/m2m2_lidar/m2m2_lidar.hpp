--- conflicted
+++ resolved
@@ -45,12 +45,6 @@
      * @throws std::runtime_error If initialization fails
      */
     explicit M2M2Lidar(const rclcpp::NodeOptions& options = rclcpp::NodeOptions());
-<<<<<<< HEAD
-
-    // Rule of 5
-    ~M2M2Lidar() override = default;
-=======
->>>>>>> 2571506a
 
 private:
     // constants
@@ -60,11 +54,8 @@
     static constexpr float INVALID_DISTANCE = 100000.0f;
     static constexpr float EPSILON = 0.0001f;
     static constexpr std::string_view REQUEST_DELIM{"\r\n\r\n"};
-<<<<<<< HEAD
     // for imu
     static constexpr char const* IMU_COMMAND = "getimuinrobotcoordinate";
-=======
->>>>>>> 2571506a
 
     /**
      * @brief Check if two floating point values are equal within epsilon
