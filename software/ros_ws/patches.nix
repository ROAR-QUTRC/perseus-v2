--- conflicted
+++ resolved
@@ -32,7 +32,6 @@
         propagatedBuildInputs = filteredPropagatedBuildInputs ++ [ rosPrev.python3Packages.pymongo ];
       }
     );
-<<<<<<< HEAD
     fields2cover =
       let
         nlohmann_json = final.nlohmann_json.overrideAttrs ({
@@ -182,7 +181,6 @@
         patches = patches ++ [
           ./patches/livox-ros-driver2/rename-files.patch
           ./patches/livox-ros-driver2/livox-ros-driver2.patch
-=======
 
     librealsense2 = rosPrev.librealsense2.overrideAttrs (
       {
@@ -193,7 +191,6 @@
         cmakeFlags = cmakeFlags ++ [
           "-DCHECK_FOR_UPDATES=OFF"
           "-DBUILD_GRAPHICAL_EXAMPLES=OFF"
->>>>>>> df8e2e78
         ];
       }
     );
