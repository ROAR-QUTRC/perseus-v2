--- conflicted
+++ resolved
@@ -1,13 +1,8 @@
 import { io, Socket } from "socket.io-client";
-import config from "./config.json";
-<<<<<<< HEAD
+import config from "./config.js";
 import { spawn } from "child_process";
 import { networkInterfaces } from "os";
 import fs from "node:fs";
-=======
-import { exec, spawn } from "child_process";
-import { networkInterfaces } from "os";
->>>>>>> d31964ad
 
 interface CameraEventType {
   type: "camera";
@@ -25,10 +20,7 @@
     // cameraName?: string;
     resolution?: { width: number; height: number };
     device?: string;
-<<<<<<< HEAD
     cameras?: string[];
-=======
->>>>>>> d31964ad
   };
 }
 
@@ -73,11 +65,7 @@
 let initMessage: CameraEventType = {
   type: "camera",
   action: "group-description",
-<<<<<<< HEAD
   data: { groupName: config.groupName, ip: ip, cameras: cameras },
-=======
-  data: { groupName: config.groupName, ip: ip },
->>>>>>> d31964ad
 };
 
 if (ip) {
@@ -105,11 +93,7 @@
   let gstArgs = ["webrtcsink", "stun-server=NULL", "name=ws"];
   gstArgs.push(`meta="meta,name=${device}"`); // assign a name to the stream
   if (device === "test") gstArgs.push("videotestsrc");
-<<<<<<< HEAD
   else gstArgs.push("v4l2src", `device=/dev/v4l/by-id/${device}`);
-=======
-  else gstArgs.push("v4l2src", `device=${device}`);
->>>>>>> d31964ad
   gstArgs.push(
     `!`,
     `video/x-raw, width=${resolution.width}, height=${resolution.height}`,
@@ -132,10 +116,7 @@
 
 // listen for camera events
 socket.on("camera-event", (event: CameraEventType) => {
-<<<<<<< HEAD
   if (event.data && event.data.groupName !== config.groupName) return;
-=======
->>>>>>> d31964ad
   switch (event.action) {
     case "request-groups":
       socket.send(initMessage);
