--- conflicted
+++ resolved
@@ -1,18 +1,10 @@
-<<<<<<< HEAD
 import type { RequestHandler } from '@sveltejs/kit';
 import { exec } from 'child_process';
-=======
-import type { RequestHandler } from "@sveltejs/kit";
-import { exec } from "child_process";
-import os from "os";
-import { cpuUsage } from "process";
->>>>>>> 2ed42064
 
 let prevIdle: number = 0;
 let prevActive: number = 0;
 
 export const GET: RequestHandler = async (req) => {
-<<<<<<< HEAD
 	let cpuPromise = new Promise((resolve, reject) => {
 		exec('cat /proc/stat && free -t', (error, stdout, stderr) => {
 			const times: number[] = stdout
@@ -20,30 +12,19 @@
 				.replace('cpu  ', '') // the two traliing spaces look weird and may break things
 				.split(' ')
 				.map((time) => parseInt(time));
-=======
-  return new Promise((resolve, reject) => {
-    exec("cat /proc/stat", (error, stdout, stderr) => {
-      const times: number[] = stdout
-        .split("\n")[0]
-        .replace("cpu  ", "") // the two traliing spaces look weird and may break things
-        .split(" ")
-        .map((time) => parseInt(time));
->>>>>>> 2ed42064
 
-      // algorithm reference mainly from: https://stackoverflow.com/questions/23367857/accurate-calculation-of-cpu-usage-given-in-percentage-in-linux
-      // check the man page for /proc/stat for the order of the values
-      const idle: number = times[3] + times[4]; // calculate idle time
-      const active: number =
-        times[0] + times[1] + times[2] + times[5] + times[6] + times[7]; // calculate active time
+			// algorithm reference mainly from: https://stackoverflow.com/questions/23367857/accurate-calculation-of-cpu-usage-given-in-percentage-in-linux
+			// check the man page for /proc/stat for the order of the values
+			const idle: number = times[3] + times[4]; // calculate idle time
+			const active: number = times[0] + times[1] + times[2] + times[5] + times[6] + times[7]; // calculate active time
 
-      // calculate the delta between the current and previous values
-      const idleDelta: number = idle - prevIdle;
-      const activeDelta: number = active - prevActive;
+			// calculate the delta between the current and previous values
+			const idleDelta: number = idle - prevIdle;
+			const activeDelta: number = active - prevActive;
 
-      // calculate the cpu usage
-      const cpuUsage: number = activeDelta / (activeDelta + idleDelta);
+			// calculate the cpu usage
+			const cpuUsage: number = activeDelta / (activeDelta + idleDelta);
 
-<<<<<<< HEAD
 			prevIdle = idle;
 			prevActive = active;
 
@@ -72,17 +53,4 @@
 	});
 
 	return new Response(JSON.stringify(await Promise.all([cpuPromise, memPromise])));
-=======
-      prevTimes = times;
-      prevIdle = idle;
-      prevActive = active;
-
-      resolve(
-        new Response(
-          JSON.stringify({ cpuUsage: Math.round(cpuUsage * 10000) / 100 }),
-        ),
-      );
-    });
-  });
->>>>>>> 2ed42064
 };