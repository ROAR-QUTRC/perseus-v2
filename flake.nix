{
  inputs = {
    # ros inputs
    nix-ros-overlay.url = "github:lopsided98/nix-ros-overlay";
    nixpkgs.follows = "nix-ros-overlay/nixpkgs"; # IMPORTANT!!!
    nix-ros-workspace = {
      url = "github:RandomSpaceship/nix-ros-workspace";
      inputs.nixpkgs.follows = "nixpkgs";
      inputs.nix-ros-overlay.follows = "nix-ros-overlay";
    };
    # docs inputs
    nixpkgs-unstable.url = "nixpkgs/nixpkgs-unstable";
    pyproject-nix = {
      url = "github:pyproject-nix/pyproject.nix";
      inputs.nixpkgs.follows = "nixpkgs-unstable";
    };
    uv2nix = {
      url = "github:adisbladis/uv2nix";
      inputs.nixpkgs.follows = "nixpkgs-unstable";
      inputs.pyproject-nix.follows = "pyproject-nix";
    };
    pyproject-build-systems = {
      url = "github:pyproject-nix/build-system-pkgs";
      inputs.pyproject-nix.follows = "pyproject-nix";
      inputs.uv2nix.follows = "uv2nix";
      inputs.nixpkgs.follows = "nixpkgs";
    };
    # flake compat input (allows use of nix-build and nix-shell for the default workspace)
    flake-compat.url = "https://flakehub.com/f/edolstra/flake-compat/1.tar.gz";
    # formatting
    treefmt-nix = {
      url = "github:numtide/treefmt-nix";
      inputs.nixpkgs.follows = "nixpkgs";
    };
    # home-manager (for device setup)
    home-manager = {
      url = "github:nix-community/home-manager";
      inputs.nixpkgs.follows = "nixpkgs";
    };
    # note: nix-gl-host works way better than NixGL on Nvidia hardware,
    # but breaks down everywhere else. Might look into fixing it at some point,
    # since it's both faster and in my opinion a better solution than NixGL.
    nix-gl-host = {
      url = "github:numtide/nix-gl-host";
      inputs.nixpkgs.follows = "nixpkgs";
    };
    nixgl = {
      url = "github:nix-community/nixGL";
      inputs = {
        nixpkgs.follows = "nixpkgs";
        flake-utils.follows = "nix-ros-overlay/flake-utils";
      };
    };
  };
  outputs =
    {
      self,
      nixpkgs,
      nix-ros-overlay,
      nix-ros-workspace,
      nixpkgs-unstable,
      pyproject-nix,
      uv2nix,
      pyproject-build-systems,
      treefmt-nix,
      nix-gl-host,
      nixgl,
      ...
    }@inputs:
    nix-ros-overlay.inputs.flake-utils.lib.eachDefaultSystem (
      system:
      let
        # --- INPUT PARAMETERS ---
        rosDistro = "jazzy";

        productionDomainId = 42;
        devDomainId = 51;

        # --- NIX PACKAGES IMPORT AND OVERLAYS ---
        pkgs = import nixpkgs {
          inherit system;
          overlays = [
            nixgl.overlay
            # TODO: Look into fixing nix-gl-host? Doesn't work on Intel hardware
            nix-gl-host.overlays.default
            # get the ros packages
            nix-ros-overlay.overlays.default
            # fix colcon (silence warnings, add extensions)
            (import ./software/ros_ws/colcon/overlay.nix)
            # add ros workspace functionality
            nix-ros-workspace.overlays.default
            # import ros workspace packages + fixes
            (import ./software/overlay.nix rosDistro)
            (import ./packages/overlay.nix)
            (final: prev: {
              inherit self; # add self access for hacks like nixGL
              # alias the output to pkgs.ros to make it easier to use
              ros = final.rosPackages.${rosDistro};
              # and add pkgs.unstable access
              unstable = pkgs-unstable;
            })
          ];
          # Gazebo makes use of Freeimage.
          # Freeimage is blocked by default since it has a whole bunch of CVEs.
          # This means we have to explicitly permit Freeimage to allow Gazebo to run.
          config.permittedInsecurePackages = [ "freeimage-unstable-2021-11-01" ];
          config.allowUnfreePredicate =
            pkg:
            builtins.elem (pkgs.lib.getName pkg) [
              "drawio"
            ];
        };
        # we don't need to apply overlays here since pkgs-unstable is only for pure python stuff
        pkgs-unstable = import nixpkgs-unstable {
          inherit system;
          overlays = [
            (import ./docs/nix/overlay.nix)
          ];
          config.allowUnfree = true; # needed for draw.io for the docs
        };

        # --- INPUT PACKAGE SETS ---
        devPackages = pkgs.ros.devPackages // pkgs.sharedDevPackages // pkgs.nativeDevPackages;
        # Packages which should be available in the shell, both in development and production
        standardPkgs = {
          inherit (pkgs)
<<<<<<< HEAD
            bashInteractive
            can-utils
            nodejs_22
            yarn
=======
            groot2
            can-utils
            bashInteractive
            nixgl-script
>>>>>>> c0ff721b
            ;
          inherit (pkgs.ros)
            rosbridge-suite
            rviz2-fixed
            rosbag2
            teleop-twist-keyboard
            joy
            demo-nodes-cpp
            tf2-tools
            rqt-gui
            rqt-gui-py
            rqt-graph
            rqt-plot
            rqt-reconfigure
            rqt-common-plugins
            ;
        };
        # Packages which should be available only in the dev shell
        devShellPkgs = {
          inherit (pkgs) man-pages man-pages-posix stdmanpages;
        };
        # Packages needed to run the simulation
        # Note: May not be needed, most needed packages should
        # already be brought in as deps of the simulation workspace packages
        simPkgs = { };

        # --- ROS WORKSPACES ---
        # function to build a ROS workspace which modifies the dev shell hook to set up environment variables
        mkWorkspace =
          {
            ros,
            name ? "ROAR",
            additionalDevPkgs ? { },
            additionalPkgs ? { },
          }:
          ros.callPackage ros.buildROSWorkspace {
            inherit name;
            devPackages = devPackages // additionalDevPkgs;
            prebuiltPackages = standardPkgs // additionalPkgs;
            prebuiltShellPackages = devShellPkgs // formatters;
            releaseDomainId = productionDomainId;
            environmentDomainId = devDomainId;
            forceReleaseDomainId = true;

            # enable coloured ros2 launch output
            postShellHook = ''
              export RCUTILS_COLORIZED_OUTPUT=1
            '';
          };

        # Actually build the workspaces
        default = mkWorkspace {
          inherit (pkgs) ros;
          name = "ROAR";
        };
        simulation = mkWorkspace {
          inherit (pkgs) ros;
          name = "ROAR Simulation";
          additionalPkgs = simPkgs;
          additionalDevPkgs = pkgs.ros.simDevPackages;
        };

        # --- PYTHON (UV) WORKSPACES ---
        # note: called with rosDistro to link correct intersphinx inventory
        docs = pkgs.callPackage (import ./docs) {
          inherit
            rosDistro
            pyproject-nix
            uv2nix
            pyproject-build-systems
            ;
        };

        # --- SCRIPTS ---
        perseus = pkgs.writeShellScriptBin "perseus" ''
          ${default}/bin/ros2 launch perseus perseus.launch.py "$@"
        '';
        treefmt-write-config = pkgs.writeShellScriptBin "treefmt-write-config" ''
          cd "$(git rev-parse --show-toplevel)"
          cp ${treefmtEval.config.build.configFile} ./treefmt.toml
          chmod +w treefmt.toml
          # strip out Nix store prefix path from the config,
          # along with ruff-check (it just causes errors when trying to "format" in VSCode,
          # since it's a linter)
          sed -i -e 's,command.*/,command = ",' -e "/\[formatter\.ruff-check\]/,/^$/d" treefmt.toml
        '';

        # --- FORMATTING ---
        treefmtEval = treefmt-nix.lib.evalModule pkgs-unstable ./treefmt.nix;

        # formatters package set for use in ROS workspaces
        formatters =
          {
            # include treefmt wrapped with the config from ./treefmt.nix
            treefmt = treefmtEval.config.build.wrapper;
          }
          # plus all of the individual formatter programs from said config
          // treefmtEval.config.build.programs;
      in
      {
        # rover development environment
        packages = {
          inherit default simulation docs;

          # Output the entire package set to make certain debugging easier
          # Note that it needs to be a derivation though to make nix flake commands happy, so we just touch the output file
          # so that it can "build" successfully
          pkgs = pkgs.runCommandNoCC "roar-all-pkgs" { passthru = pkgs; } ''
            touch $out
          '';

          # same as pkgs but for utilities
          tools =
            pkgs.runCommandNoCC "roar-tools"
              {
                passthru = {
                  inherit treefmt-write-config;
                  treefmt-build = treefmtEval.config.build;
                };
              }
              ''
                mkdir $out
              '';
          scripts =
            pkgs.runCommandNoCC "roar-scripts"
              {
                passthru = pkgs.scripts;
              }
              ''
                mkdir $out
              '';
        };

        devShells = {
          default = default.env;
          simulation = simulation.env;

          docs = docs.shell;
        };

        apps = {
          perseus = {
            type = "app";
            program = "${pkgs.lib.getExe perseus}";
          };
          default = self.apps.${system}.perseus;
          ros2 = {
            type = "app";
            program = "${default}/bin/ros2";
          };
          clean = {
            type = "app";
            program = "${pkgs.scripts.clean}/bin/clean";
          };
        };
        formatter = treefmtEval.config.build.wrapper;
        checks = {
          # formatting = treefmtEval.config.build.check self;
        };
      }
    )
    // {
      homeConfigurations = (import ./software/home-manager/default.nix) inputs;
    };
  nixConfig = {
    extra-substituters = [
      "https://roar-qutrc.cachix.org"
      "https://ros.cachix.org"
    ];

    # note that this is normally a VERY BAD IDEA but it may be needed so the docs can have internet access,
    # with certain configurations. Currently, everything is configured to work offline with cached files in the git repo.

    # Unless otherwise configured, sphinx-immaterial will pull fonts from Google's CDN, which obviously requires internet access.
    # The Roboto (and RobotoMono) fonts have been downloaded locally and are used instead.
    # These should never change, so it really doesn't matter.

    # intersphinx also normally expects to be able to download inventory (.inv) files from the target projects,
    # but it has also been configured to use local copies. Updating these files is done with `nix run .#docs.fetch-inventories`,
    # and is run automatically from the CI pipeline (it makes a commit with the update).

    # sandbox = "relaxed";
  };
}<|MERGE_RESOLUTION|>--- conflicted
+++ resolved
@@ -124,17 +124,12 @@
         # Packages which should be available in the shell, both in development and production
         standardPkgs = {
           inherit (pkgs)
-<<<<<<< HEAD
+            groot2
             bashInteractive
             can-utils
             nodejs_22
             yarn
-=======
-            groot2
-            can-utils
-            bashInteractive
             nixgl-script
->>>>>>> c0ff721b
             ;
           inherit (pkgs.ros)
             rosbridge-suite
