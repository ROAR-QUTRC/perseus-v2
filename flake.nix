{
  inputs = {
    # ros inputs
    nix-ros-overlay.url = "github:lopsided98/nix-ros-overlay";
    nixpkgs.follows = "nix-ros-overlay/nixpkgs"; # IMPORTANT!!!
    nix-ros-workspace = {
      url = "github:RandomSpaceship/nix-ros-workspace";
      inputs.nixpkgs.follows = "nixpkgs";
      inputs.nix-ros-overlay.follows = "nix-ros-overlay";
    };
    # docs inputs
    nixpkgs-unstable.url = "nixpkgs/nixpkgs-unstable";
    pyproject-nix = {
      url = "github:pyproject-nix/pyproject.nix";
      inputs.nixpkgs.follows = "nixpkgs-unstable";
    };
    uv2nix = {
      url = "github:adisbladis/uv2nix";
      inputs.nixpkgs.follows = "nixpkgs-unstable";
      inputs.pyproject-nix.follows = "pyproject-nix";
    };
    pyproject-build-systems = {
      url = "github:pyproject-nix/build-system-pkgs";
      inputs.pyproject-nix.follows = "pyproject-nix";
      inputs.uv2nix.follows = "uv2nix";
      inputs.nixpkgs.follows = "nixpkgs";
    };
    # flake compat input (allows use of nix-build and nix-shell for the default workspace)
    flake-compat.url = "https://flakehub.com/f/edolstra/flake-compat/1.tar.gz";
    # formatting
    treefmt-nix = {
      url = "github:numtide/treefmt-nix";
      inputs.nixpkgs.follows = "nixpkgs";
    };
    # home-manager (for device setup)
    home-manager = {
      url = "github:nix-community/home-manager";
      inputs.nixpkgs.follows = "nixpkgs";
    };
    # note: nix-gl-host works way better than NixGL on Nvidia hardware,
    # but breaks down everywhere else. Might look into fixing it at some point,
    # since it's both faster and in my opinion a better solution than NixGL.
    nix-gl-host = {
      url = "github:numtide/nix-gl-host";
      inputs.nixpkgs.follows = "nixpkgs";
    };
    nixgl = {
      url = "github:nix-community/nixGL";
      inputs = {
        nixpkgs.follows = "nixpkgs";
        flake-utils.follows = "nix-ros-overlay/flake-utils";
      };
    };
  };
  outputs =
    {
      self,
      nixpkgs,
      nix-ros-overlay,
      nix-ros-workspace,
      nixpkgs-unstable,
      pyproject-nix,
      uv2nix,
      pyproject-build-systems,
      treefmt-nix,
      nix-gl-host,
      nixgl,
      ...
    }@inputs:
    nix-ros-overlay.inputs.flake-utils.lib.eachDefaultSystem (
      system:
      let
        # --- INPUT PARAMETERS ---
        rosDistro = "jazzy";

        productionDomainId = 42;
        devDomainId = 51;

        # --- NIX PACKAGES IMPORT AND OVERLAYS ---
        pkgs = import nixpkgs {
          inherit system;
          overlays = [
            nixgl.overlay
            # TODO: Look into fixing nix-gl-host? Doesn't work on Intel hardware
            nix-gl-host.overlays.default
            # get the ros packages
            nix-ros-overlay.overlays.default
            # fix colcon (silence warnings, add extensions)
            (import ./software/ros_ws/colcon/overlay.nix)
            # add ros workspace functionality
            nix-ros-workspace.overlays.default
            # import ros workspace packages + fixes
            (import ./software/overlay.nix rosDistro)
            (import ./packages/overlay.nix)
            (final: prev: {
              inherit self; # add self access for hacks like nixGL
              # alias the output to pkgs.ros to make it easier to use
              ros = final.rosPackages.${rosDistro};
              # and add pkgs.unstable access
              unstable = pkgs-unstable;
            })
          ];
          # Gazebo makes use of Freeimage.
          # Freeimage is blocked by default since it has a whole bunch of CVEs.
          # This means we have to explicitly permit Freeimage to allow Gazebo to run.
          config.permittedInsecurePackages = [ "freeimage-unstable-2021-11-01" ];
          config.allowUnfreePredicate =
            pkg:
            builtins.elem (pkgs.lib.getName pkg) [
              "drawio"
            ];
        };
        # we don't need to apply overlays here since pkgs-unstable is only for pure python stuff
        pkgs-unstable = import nixpkgs-unstable {
          inherit system;
          overlays = [
            (import ./docs/nix/overlay.nix)
          ];
          config.allowUnfree = true; # needed for draw.io for the docs
        };

        # --- INPUT PACKAGE SETS ---
        devPackages = pkgs.ros.devPackages // pkgs.sharedDevPackages // pkgs.nativeDevPackages;
        # Packages which should be available in the shell, both in development and production
        standardPkgs = {
          inherit (pkgs)
            groot2
            bashInteractive
            can-utils
            nodejs_22
            yarn
            nixgl-script
            libnice
            ;
          inherit (pkgs.gst_all_1)
            gstreamer
            gst-plugins-base
            gst-plugins-good
            gst-plugins-bad
            gst-plugins-rs
            ;
          inherit (pkgs.ros)
<<<<<<< HEAD
            livox-ros-driver2
=======
            rosbridge-suite
>>>>>>> ff240e19
            rviz2-fixed
            rosbag2
            teleop-twist-keyboard
            joy
            demo-nodes-cpp
            tf2-tools
            rqt-gui
            rqt-gui-py
            rqt-graph
            rqt-plot
            rqt-reconfigure
            rqt-common-plugins
            ;
        };
        # Packages which should be available only in the dev shell
        devShellPkgs = {
          inherit (pkgs) man-pages man-pages-posix stdmanpages;
        };
        # Packages needed to run the simulation
        # Note: May not be needed, most needed packages should
        # already be brought in as deps of the simulation workspace packages
        simPkgs = { };

        # --- ROS WORKSPACES ---
        # function to build a ROS workspace which modifies the dev shell hook to set up environment variables
        mkWorkspace =
          {
            ros,
            name ? "ROAR",
            additionalDevPkgs ? { },
            additionalPkgs ? { },
          }:
          ros.callPackage ros.buildROSWorkspace {
            inherit name;
            devPackages = devPackages // additionalDevPkgs;
            prebuiltPackages = standardPkgs // additionalPkgs;
            prebuiltShellPackages = devShellPkgs // formatters;
            releaseDomainId = productionDomainId;
            environmentDomainId = devDomainId;
            forceReleaseDomainId = true;

            # enable coloured ros2 launch output
            postShellHook = ''
              export RCUTILS_COLORIZED_OUTPUT=1
            '';
          };

        # Actually build the workspaces
        default = mkWorkspace {
          inherit (pkgs) ros;
          name = "ROAR";
        };
        simulation = mkWorkspace {
          inherit (pkgs) ros;
          name = "ROAR Simulation";
          additionalPkgs = simPkgs;
          additionalDevPkgs = pkgs.ros.simDevPackages;
        };

        # --- PYTHON (UV) WORKSPACES ---
        # note: called with rosDistro to link correct intersphinx inventory
        docs = pkgs.callPackage (import ./docs) {
          inherit
            rosDistro
            pyproject-nix
            uv2nix
            pyproject-build-systems
            ;
        };

        # --- SCRIPTS ---
        treefmt-write-config = pkgs.writeShellScriptBin "treefmt-write-config" ''
          cd "$(git rev-parse --show-toplevel)"
          cp ${treefmtEval.config.build.configFile} ./treefmt.toml
          chmod +w treefmt.toml
          # strip out Nix store prefix path from the config,
          # along with ruff-check (it just causes errors when trying to "format" in VSCode,
          # since it's a linter)
          sed -i -e 's,command.*/,command = ",' -e "/\[formatter\.ruff-check\]/,/^$/d" treefmt.toml
        '';

        # --- FORMATTING ---
        treefmtEval = treefmt-nix.lib.evalModule pkgs-unstable ./treefmt.nix;

        # formatters package set for use in ROS workspaces
        formatters =
          {
            # include treefmt wrapped with the config from ./treefmt.nix
            treefmt = treefmtEval.config.build.wrapper;
          }
          # plus all of the individual formatter programs from said config
          // treefmtEval.config.build.programs;
      in
      {
        # rover development environment
        packages = {
          inherit default simulation docs;

          # Output the entire package set to make certain debugging easier
          # Note that it needs to be a derivation though to make nix flake commands happy, so we just touch the output file
          # so that it can "build" successfully
          pkgs = pkgs.runCommandNoCC "roar-all-pkgs" { passthru = pkgs; } ''
            touch $out
          '';

          # same as pkgs but for utilities
          tools =
            pkgs.runCommandNoCC "roar-tools"
              {
                passthru = {
                  inherit treefmt-write-config;
                  treefmt-build = treefmtEval.config.build;
                };
              }
              ''
                mkdir $out
              '';
          scripts =
            pkgs.runCommandNoCC "roar-scripts"
              {
                passthru = pkgs.scripts;
              }
              ''
                mkdir $out
              '';
        };

        devShells = {
          default = default.env;
          simulation = simulation.env;

          docs = docs.shell;
        };

        apps =
          let
            mkRosLaunchScript =
              name: package: launchFile:
              pkgs.writeShellScriptBin name ''
                ${default}/bin/ros2 launch ${package} ${launchFile} "$@"
              '';
            mkRosLaunchApp =
              name: package: launchFile:
              let
                script = mkRosLaunchScript name package launchFile;
              in
              {
                type = "app";
                program = "${pkgs.lib.getExe script}";
              };
          in
          {
            perseus = mkRosLaunchApp "perseus" "perseus" "perseus.launch.py";
            default = self.apps.${system}.perseus;
            xbox_controller = mkRosLaunchApp "xbox_controller" "input_devices" "xbox_controller.launch.py";
            ros2 = {
              type = "app";
              program = "${default}/bin/ros2";
            };
            clean = {
              type = "app";
              program = "${pkgs.scripts.clean}/bin/clean";
            };
          };
        formatter = treefmtEval.config.build.wrapper;
        checks = {
          # formatting = treefmtEval.config.build.check self;
        };
      }
    )
    // {
      homeConfigurations = (import ./software/home-manager/default.nix) inputs;
    };
  nixConfig = {
    extra-substituters = [
      "https://roar-qutrc.cachix.org"
      "https://ros.cachix.org"
    ];

    # note that this is normally a VERY BAD IDEA but it may be needed so the docs can have internet access,
    # with certain configurations. Currently, everything is configured to work offline with cached files in the git repo.

    # Unless otherwise configured, sphinx-immaterial will pull fonts from Google's CDN, which obviously requires internet access.
    # The Roboto (and RobotoMono) fonts have been downloaded locally and are used instead.
    # These should never change, so it really doesn't matter.

    # intersphinx also normally expects to be able to download inventory (.inv) files from the target projects,
    # but it has also been configured to use local copies. Updating these files is done with `nix run .#docs.fetch-inventories`,
    # and is run automatically from the CI pipeline (it makes a commit with the update).

    # sandbox = "relaxed";
  };
}<|MERGE_RESOLUTION|>--- conflicted
+++ resolved
@@ -140,11 +140,8 @@
             gst-plugins-rs
             ;
           inherit (pkgs.ros)
-<<<<<<< HEAD
+            rosbridge-suite
             livox-ros-driver2
-=======
-            rosbridge-suite
->>>>>>> ff240e19
             rviz2-fixed
             rosbag2
             teleop-twist-keyboard
