--- conflicted
+++ resolved
@@ -3,12 +3,9 @@
 ## 2026 Team Members
 
 Nigel
-<<<<<<< HEAD
 Natalia Hoyos Gonzalez
-=======
 Jasper
 Lachlan Ikeguchi
->>>>>>> 151cafe4
 
 ## Map Generation Using SLAM
 
