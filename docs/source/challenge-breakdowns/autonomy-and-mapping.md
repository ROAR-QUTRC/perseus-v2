--- conflicted
+++ resolved
@@ -3,12 +3,8 @@
 ## 2026 Team Members
 
 Nigel
-
-<<<<<<< HEAD
 Jasper
-=======
 Lachlan Ikeguchi
->>>>>>> f2e323aa
 
 ## Map Generation Using SLAM
 
