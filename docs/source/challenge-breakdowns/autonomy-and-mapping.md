--- conflicted
+++ resolved
@@ -2,11 +2,8 @@
 
 ## 2026 Team Members
 
-<<<<<<< HEAD
+Nigel
 Leila
-=======
-Nigel
->>>>>>> 1aec8a01
 
 ## Map Generation Using SLAM
 
