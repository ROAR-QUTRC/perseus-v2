#include <Arduino.h>
#include <FastLED.h>

<<<<<<< HEAD
#define DATA_PIN 15
#define NUM_LEDS 90 + 60 * 4
CRGB leds[NUM_LEDS];

void setup()
{
    pinMode(15, OUTPUT);
    FastLED.addLeds<WS2812, DATA_PIN, GRB>(leds, NUM_LEDS);  // BRG is the order of this specific strip, usually they are RGB.
=======
#include <chrono>
#include <hi_can_twai.hpp>
#include <optional>
#include <thread>
#include <vector>

/* Terminology:
- Band refers to one of the transparent windows on the light tower
- Ring refers to the concentric loop of LEDs inside, usually 2 or more loops of LED strip
*/

#define DATA_PIN 15

constexpr size_t HIGH_DENSITY_LEDS_PER_RING = 30;
constexpr size_t HIGH_DENSITY_RING_COUNT = 3;
constexpr size_t HIGH_DENSITY_LED_COUNT = HIGH_DENSITY_LEDS_PER_RING * HIGH_DENSITY_RING_COUNT;

constexpr size_t LOW_DENSITY_LEDS_PER_RING = 12;
constexpr size_t LOW_DENSITY_RING_COUNT = 2;
constexpr size_t LOW_DENSITY_LED_COUNT = LOW_DENSITY_LEDS_PER_RING * LOW_DENSITY_RING_COUNT;

constexpr size_t LED_COUNT = HIGH_DENSITY_LED_COUNT + (4 * LOW_DENSITY_LED_COUNT);

CRGB leds[LED_COUNT];

using namespace hi_can;
using namespace addressing::legacy;
using namespace addressing::legacy::power::control;
using namespace parameters::legacy::power::control::power_bus;
using namespace std::chrono;
using namespace std::chrono_literals;

const address_t rcbAddress{power::SYSTEM_ID,
                           power::control::SUBSYSTEM_ID,
                           static_cast<uint8_t>(device::ROVER_CONTROL_BOARD)};

PowerBusParameterGroup computeBus{rcbAddress, power::control::rcb::groups::COMPUTE_BUS};
PowerBusParameterGroup driveBus{rcbAddress, power::control::rcb::groups::DRIVE_BUS};
PowerBusParameterGroup auxBus{rcbAddress, power::control::rcb::groups::AUX_BUS};
PowerBusParameterGroup spareBus{rcbAddress, power::control::rcb::groups::SPARE_BUS};

std::optional<PacketManager> packetManager;

void setRingStatus(int mainRing, power_status compute, power_status drive, power_status aux, power_status spare);

void setup()
{
    FastLED.addLeds<WS2812, DATA_PIN, GRB>(leds, LED_COUNT);

    // initialise the CAN interface
    auto& interface = TwaiInterface::getInstance(std::make_pair(bsp::CAN_TX_PIN, bsp::CAN_RX_PIN), 0,
                                                 addressing::filter_t{
                                                     .address = 0x01000000,
                                                     .mask = hi_can::addressing::DEVICE_MASK,
                                                 });
    packetManager.emplace(interface);
    packetManager->addGroup(computeBus);
    packetManager->addGroup(driveBus);
    packetManager->addGroup(auxBus);
    packetManager->addGroup(spareBus);
>>>>>>> f33ee764
}

void light(unsigned band, CRGB color, int brightness = 255)
{
<<<<<<< HEAD
    int ledBandSize = 90;  // number of leds in a band
    int ledBuffer = 0;     // the number of leds to skip

    if (band > 0)
    {
        ledBandSize = 60;
        ledBuffer = 90 + (band - 1) * 60;
    }

    for (int i = 0; i < ledBandSize; i++)
    {
        leds[i + ledBuffer] = color;
    }
    FastLED.setBrightness(brightness);
    FastLED.show();
}

void loop()
{
    light(0, CRGB::Red, 128);
    delay(1000);
    light(0, CRGB::Red);
    delay(1000);
    light(0, CRGB::Orange, 128);
    delay(1000);
    light(0, CRGB::Orange);
    delay(1000);
    light(0, CRGB::Yellow, 128);
    delay(1000);
    light(0, CRGB::Yellow);
    delay(1000);
    light(0, CRGB::Green, 128);
    delay(1000);
    light(0, CRGB::Green);
    delay(1000);
    light(0, CRGB::Blue);
    delay(1000);
    light(0, CRGB::Indigo);
    delay(1000);
    light(0, CRGB::Violet);
    delay(1000);
    light(0, CRGB::White);
    delay(1000);
    light(0, CRGB::Black);
    delay(1000);
=======
    static steady_clock::time_point lastUpdate = steady_clock::now();

    // TwaiInterface::getInstance().handle();
    packetManager->handle(false);

    // needs delay in between LED updates so they actually refresh
    if ((steady_clock::now() - lastUpdate) > 50ms)
    {
        lastUpdate = steady_clock::now();
        printf(std::format("Compute: {}  Drive: {}  Aux: {}  Spare: {}\n",
                           static_cast<uint8_t>(computeBus.getStatus().status),
                           static_cast<uint8_t>(driveBus.getStatus().status),
                           static_cast<uint8_t>(auxBus.getStatus().status),
                           static_cast<uint8_t>(spareBus.getStatus().status))
                   .c_str());
        setRingStatus(0, computeBus.getStatus().status, driveBus.getStatus().status, auxBus.getStatus().status, spareBus.getStatus().status);
    }
    // feed WDT
    std::this_thread::sleep_for(1ms);
}

CRGB statusToColor(power_status status)
{
    static bool blinkOn = false;
    static steady_clock::time_point lastBlink = steady_clock::now();

    if ((steady_clock::now() - lastBlink) > 500ms)
    {
        lastBlink = steady_clock::now();
        blinkOn = !blinkOn;
    }

    switch (status)
    {
    case power_status::OFF:
        return CRGB::Black;
    case power_status::ON:
        return CRGB::Green;
    case power_status::PRECHARGING:
        return CRGB::Yellow;
    case power_status::SHORT_CIRCUIT:
        return CRGB::Red;
    case power_status::SWITCH_FAILED:
        return blinkOn ? CRGB::OrangeRed : CRGB::Black;
    case power_status::OVERLOAD:
        return CRGB::Blue;
    case power_status::FAULT:
        return blinkOn ? CRGB::Red : CRGB::Black;
    default:
        return CRGB::Black;
    }
}
void setRingStatus(int mainRing, power_status compute, power_status drive, power_status aux, power_status spare)
{
    size_t ledIndex = 0;
    fill_solid(&leds[ledIndex], HIGH_DENSITY_LED_COUNT, CRGB::Lime);
    ledIndex += HIGH_DENSITY_LED_COUNT;

    fill_solid(&leds[ledIndex], LOW_DENSITY_LED_COUNT, statusToColor(compute));
    ledIndex += LOW_DENSITY_LED_COUNT;
    fill_solid(&leds[ledIndex], LOW_DENSITY_LED_COUNT, statusToColor(drive));
    ledIndex += LOW_DENSITY_LED_COUNT;
    fill_solid(&leds[ledIndex], LOW_DENSITY_LED_COUNT, statusToColor(aux));
    ledIndex += LOW_DENSITY_LED_COUNT;
    fill_solid(&leds[ledIndex], LOW_DENSITY_LED_COUNT, statusToColor(spare));

    FastLED.show();
}

void startupAnimation()
{
    size_t ledIndex = 0;
    fill_solid(&leds[ledIndex], LED_COUNT, CRGB::Black);
    for (int i = 0; i <= LED_COUNT; i++)
    {
        // insert 50ms delay for smoother transition
        leds[ledIndex] = CRGB::White;
        FastLED.show();
        std::this_thread::sleep_for(5s / LED_COUNT);
    }

    std::vector<size_t> bandSizes = {HIGH_DENSITY_LED_COUNT, LOW_DENSITY_LED_COUNT, LOW_DENSITY_LED_COUNT, LOW_DENSITY_LED_COUNT, LOW_DENSITY_LED_COUNT};
    std::vector<size_t> ringCount = {HIGH_DENSITY_RING_COUNT, LOW_DENSITY_RING_COUNT, LOW_DENSITY_RING_COUNT, LOW_DENSITY_RING_COUNT, LOW_DENSITY_RING_COUNT};
    steady_clock::duration animationTime = 5s;
    int rotationCount = 3;
    steady_clock::duration stepTime = animationTime / (rotationCount * HIGH_DENSITY_LED_COUNT);
    float currentPos = 0.0f;

    steady_clock::time_point startTime = steady_clock::now();
    while ((steady_clock::now() - startTime < 10s))
    {
        size_t currentOffset = 0;
        for (size_t i = 0; i <= bandSizes.size(); i++)  // Loop over all bands
        {
            size_t bandSize = bandSizes[i];
            bool isReversed = i % 2;
            size_t rotationOffset = bandSize - static_cast<size_t>(std::round(currentPos * bandSize));

            fill_solid(&leds[ledIndex], bandSize, CRGB::Black);

            for (size_t j = 0; j <= ringCount[i]; j++)
            {
                for (size_t k = 0; k <= (bandSize / ringCount[i]) / 2; k++)  // loop over each LED in a half ring (bandSize/ringCount = Num of LEDs for a ring)
                {
                    size_t ledOffset = (rotationOffset + k) % bandSize;
                    leds[ledOffset + currentOffset + (j * bandSize / ringCount[i])] = CRGB::White;
                }
            }
            currentOffset += bandSize;
        }
        FastLED.show();
        std::this_thread::sleep_for(stepTime);
        currentPos += 1.0f / HIGH_DENSITY_LED_COUNT;
    }
>>>>>>> f33ee764
}<|MERGE_RESOLUTION|>--- conflicted
+++ resolved
@@ -1,16 +1,6 @@
 #include <Arduino.h>
 #include <FastLED.h>
 
-<<<<<<< HEAD
-#define DATA_PIN 15
-#define NUM_LEDS 90 + 60 * 4
-CRGB leds[NUM_LEDS];
-
-void setup()
-{
-    pinMode(15, OUTPUT);
-    FastLED.addLeds<WS2812, DATA_PIN, GRB>(leds, NUM_LEDS);  // BRG is the order of this specific strip, usually they are RGB.
-=======
 #include <chrono>
 #include <hi_can_twai.hpp>
 #include <optional>
@@ -43,14 +33,13 @@
 using namespace std::chrono;
 using namespace std::chrono_literals;
 
-const address_t rcbAddress{power::SYSTEM_ID,
-                           power::control::SUBSYSTEM_ID,
-                           static_cast<uint8_t>(device::ROVER_CONTROL_BOARD)};
+const address_t rcbAddress{ power::SYSTEM_ID, power::control::SUBSYSTEM_ID,
+                            static_cast<uint8_t>(device::ROVER_CONTROL_BOARD) };
 
-PowerBusParameterGroup computeBus{rcbAddress, power::control::rcb::groups::COMPUTE_BUS};
-PowerBusParameterGroup driveBus{rcbAddress, power::control::rcb::groups::DRIVE_BUS};
-PowerBusParameterGroup auxBus{rcbAddress, power::control::rcb::groups::AUX_BUS};
-PowerBusParameterGroup spareBus{rcbAddress, power::control::rcb::groups::SPARE_BUS};
+PowerBusParameterGroup computeBus{ rcbAddress, power::control::rcb::groups::COMPUTE_BUS };
+PowerBusParameterGroup driveBus{ rcbAddress, power::control::rcb::groups::DRIVE_BUS };
+PowerBusParameterGroup auxBus{ rcbAddress, power::control::rcb::groups::AUX_BUS };
+PowerBusParameterGroup spareBus{ rcbAddress, power::control::rcb::groups::SPARE_BUS };
 
 std::optional<PacketManager> packetManager;
 
@@ -58,184 +47,138 @@
 
 void setup()
 {
-    FastLED.addLeds<WS2812, DATA_PIN, GRB>(leds, LED_COUNT);
+  FastLED.addLeds<WS2812, DATA_PIN, GRB>(leds, LED_COUNT);
 
-    // initialise the CAN interface
-    auto& interface = TwaiInterface::getInstance(std::make_pair(bsp::CAN_TX_PIN, bsp::CAN_RX_PIN), 0,
-                                                 addressing::filter_t{
-                                                     .address = 0x01000000,
-                                                     .mask = hi_can::addressing::DEVICE_MASK,
-                                                 });
-    packetManager.emplace(interface);
-    packetManager->addGroup(computeBus);
-    packetManager->addGroup(driveBus);
-    packetManager->addGroup(auxBus);
-    packetManager->addGroup(spareBus);
->>>>>>> f33ee764
-}
-
-void light(unsigned band, CRGB color, int brightness = 255)
-{
-<<<<<<< HEAD
-    int ledBandSize = 90;  // number of leds in a band
-    int ledBuffer = 0;     // the number of leds to skip
-
-    if (band > 0)
-    {
-        ledBandSize = 60;
-        ledBuffer = 90 + (band - 1) * 60;
-    }
-
-    for (int i = 0; i < ledBandSize; i++)
-    {
-        leds[i + ledBuffer] = color;
-    }
-    FastLED.setBrightness(brightness);
-    FastLED.show();
+  // initialise the CAN interface
+  auto& interface = TwaiInterface::getInstance(std::make_pair(bsp::CAN_TX_PIN, bsp::CAN_RX_PIN), 0,
+                                               addressing::filter_t{
+                                                   .address = 0x01000000,
+                                                   .mask = hi_can::addressing::DEVICE_MASK,
+                                               });
+  packetManager.emplace(interface);
+  packetManager->addGroup(computeBus);
+  packetManager->addGroup(driveBus);
+  packetManager->addGroup(auxBus);
+  packetManager->addGroup(spareBus);
 }
 
 void loop()
 {
-    light(0, CRGB::Red, 128);
-    delay(1000);
-    light(0, CRGB::Red);
-    delay(1000);
-    light(0, CRGB::Orange, 128);
-    delay(1000);
-    light(0, CRGB::Orange);
-    delay(1000);
-    light(0, CRGB::Yellow, 128);
-    delay(1000);
-    light(0, CRGB::Yellow);
-    delay(1000);
-    light(0, CRGB::Green, 128);
-    delay(1000);
-    light(0, CRGB::Green);
-    delay(1000);
-    light(0, CRGB::Blue);
-    delay(1000);
-    light(0, CRGB::Indigo);
-    delay(1000);
-    light(0, CRGB::Violet);
-    delay(1000);
-    light(0, CRGB::White);
-    delay(1000);
-    light(0, CRGB::Black);
-    delay(1000);
-=======
-    static steady_clock::time_point lastUpdate = steady_clock::now();
+  static steady_clock::time_point lastUpdate = steady_clock::now();
 
-    // TwaiInterface::getInstance().handle();
-    packetManager->handle(false);
+  // TwaiInterface::getInstance().handle();
+  packetManager->handle(false);
 
-    // needs delay in between LED updates so they actually refresh
-    if ((steady_clock::now() - lastUpdate) > 50ms)
-    {
-        lastUpdate = steady_clock::now();
-        printf(std::format("Compute: {}  Drive: {}  Aux: {}  Spare: {}\n",
-                           static_cast<uint8_t>(computeBus.getStatus().status),
-                           static_cast<uint8_t>(driveBus.getStatus().status),
-                           static_cast<uint8_t>(auxBus.getStatus().status),
-                           static_cast<uint8_t>(spareBus.getStatus().status))
-                   .c_str());
-        setRingStatus(0, computeBus.getStatus().status, driveBus.getStatus().status, auxBus.getStatus().status, spareBus.getStatus().status);
-    }
-    // feed WDT
-    std::this_thread::sleep_for(1ms);
+  // needs delay in between LED updates so they actually refresh
+  if ((steady_clock::now() - lastUpdate) > 50ms)
+  {
+    lastUpdate = steady_clock::now();
+    printf(
+        std::format("Compute: {}  Drive: {}  Aux: {}  Spare: {}\n", static_cast<uint8_t>(computeBus.getStatus().status),
+                    static_cast<uint8_t>(driveBus.getStatus().status), static_cast<uint8_t>(auxBus.getStatus().status),
+                    static_cast<uint8_t>(spareBus.getStatus().status))
+            .c_str());
+    setRingStatus(0, computeBus.getStatus().status, driveBus.getStatus().status, auxBus.getStatus().status,
+                  spareBus.getStatus().status);
+  }
+  // feed WDT
+  std::this_thread::sleep_for(1ms);
 }
 
 CRGB statusToColor(power_status status)
 {
-    static bool blinkOn = false;
-    static steady_clock::time_point lastBlink = steady_clock::now();
+  static bool blinkOn = false;
+  static steady_clock::time_point lastBlink = steady_clock::now();
 
-    if ((steady_clock::now() - lastBlink) > 500ms)
-    {
-        lastBlink = steady_clock::now();
-        blinkOn = !blinkOn;
-    }
+  if ((steady_clock::now() - lastBlink) > 500ms)
+  {
+    lastBlink = steady_clock::now();
+    blinkOn = !blinkOn;
+  }
 
-    switch (status)
-    {
+  switch (status)
+  {
     case power_status::OFF:
-        return CRGB::Black;
+      return CRGB::Black;
     case power_status::ON:
-        return CRGB::Green;
+      return CRGB::Green;
     case power_status::PRECHARGING:
-        return CRGB::Yellow;
+      return CRGB::Yellow;
     case power_status::SHORT_CIRCUIT:
-        return CRGB::Red;
+      return CRGB::Red;
     case power_status::SWITCH_FAILED:
-        return blinkOn ? CRGB::OrangeRed : CRGB::Black;
+      return blinkOn ? CRGB::OrangeRed : CRGB::Black;
     case power_status::OVERLOAD:
-        return CRGB::Blue;
+      return CRGB::Blue;
     case power_status::FAULT:
-        return blinkOn ? CRGB::Red : CRGB::Black;
+      return blinkOn ? CRGB::Red : CRGB::Black;
     default:
-        return CRGB::Black;
-    }
+      return CRGB::Black;
+  }
 }
 void setRingStatus(int mainRing, power_status compute, power_status drive, power_status aux, power_status spare)
 {
-    size_t ledIndex = 0;
-    fill_solid(&leds[ledIndex], HIGH_DENSITY_LED_COUNT, CRGB::Lime);
-    ledIndex += HIGH_DENSITY_LED_COUNT;
+  size_t ledIndex = 0;
+  fill_solid(&leds[ledIndex], HIGH_DENSITY_LED_COUNT, CRGB::Lime);
+  ledIndex += HIGH_DENSITY_LED_COUNT;
 
-    fill_solid(&leds[ledIndex], LOW_DENSITY_LED_COUNT, statusToColor(compute));
-    ledIndex += LOW_DENSITY_LED_COUNT;
-    fill_solid(&leds[ledIndex], LOW_DENSITY_LED_COUNT, statusToColor(drive));
-    ledIndex += LOW_DENSITY_LED_COUNT;
-    fill_solid(&leds[ledIndex], LOW_DENSITY_LED_COUNT, statusToColor(aux));
-    ledIndex += LOW_DENSITY_LED_COUNT;
-    fill_solid(&leds[ledIndex], LOW_DENSITY_LED_COUNT, statusToColor(spare));
+  fill_solid(&leds[ledIndex], LOW_DENSITY_LED_COUNT, statusToColor(compute));
+  ledIndex += LOW_DENSITY_LED_COUNT;
+  fill_solid(&leds[ledIndex], LOW_DENSITY_LED_COUNT, statusToColor(drive));
+  ledIndex += LOW_DENSITY_LED_COUNT;
+  fill_solid(&leds[ledIndex], LOW_DENSITY_LED_COUNT, statusToColor(aux));
+  ledIndex += LOW_DENSITY_LED_COUNT;
+  fill_solid(&leds[ledIndex], LOW_DENSITY_LED_COUNT, statusToColor(spare));
 
-    FastLED.show();
+  FastLED.show();
 }
 
 void startupAnimation()
 {
-    size_t ledIndex = 0;
-    fill_solid(&leds[ledIndex], LED_COUNT, CRGB::Black);
-    for (int i = 0; i <= LED_COUNT; i++)
+  size_t ledIndex = 0;
+  fill_solid(&leds[ledIndex], LED_COUNT, CRGB::Black);
+  for (int i = 0; i <= LED_COUNT; i++)
+  {
+    // insert 50ms delay for smoother transition
+    leds[ledIndex] = CRGB::White;
+    FastLED.show();
+    std::this_thread::sleep_for(5s / LED_COUNT);
+  }
+
+  std::vector<size_t> bandSizes = { HIGH_DENSITY_LED_COUNT, LOW_DENSITY_LED_COUNT, LOW_DENSITY_LED_COUNT,
+                                    LOW_DENSITY_LED_COUNT, LOW_DENSITY_LED_COUNT };
+  std::vector<size_t> ringCount = { HIGH_DENSITY_RING_COUNT, LOW_DENSITY_RING_COUNT, LOW_DENSITY_RING_COUNT,
+                                    LOW_DENSITY_RING_COUNT, LOW_DENSITY_RING_COUNT };
+  steady_clock::duration animationTime = 5s;
+  int rotationCount = 3;
+  steady_clock::duration stepTime = animationTime / (rotationCount * HIGH_DENSITY_LED_COUNT);
+  float currentPos = 0.0f;
+
+  steady_clock::time_point startTime = steady_clock::now();
+  while ((steady_clock::now() - startTime < 10s))
+  {
+    size_t currentOffset = 0;
+    for (size_t i = 0; i <= bandSizes.size(); i++)  // Loop over all bands
     {
-        // insert 50ms delay for smoother transition
-        leds[ledIndex] = CRGB::White;
-        FastLED.show();
-        std::this_thread::sleep_for(5s / LED_COUNT);
+      size_t bandSize = bandSizes[i];
+      bool isReversed = i % 2;
+      size_t rotationOffset = bandSize - static_cast<size_t>(std::round(currentPos * bandSize));
+
+      fill_solid(&leds[ledIndex], bandSize, CRGB::Black);
+
+      for (size_t j = 0; j <= ringCount[i]; j++)
+      {
+        for (size_t k = 0; k <= (bandSize / ringCount[i]) / 2;
+             k++)  // loop over each LED in a half ring (bandSize/ringCount = Num of LEDs for a ring)
+        {
+          size_t ledOffset = (rotationOffset + k) % bandSize;
+          leds[ledOffset + currentOffset + (j * bandSize / ringCount[i])] = CRGB::White;
+        }
+      }
+      currentOffset += bandSize;
     }
-
-    std::vector<size_t> bandSizes = {HIGH_DENSITY_LED_COUNT, LOW_DENSITY_LED_COUNT, LOW_DENSITY_LED_COUNT, LOW_DENSITY_LED_COUNT, LOW_DENSITY_LED_COUNT};
-    std::vector<size_t> ringCount = {HIGH_DENSITY_RING_COUNT, LOW_DENSITY_RING_COUNT, LOW_DENSITY_RING_COUNT, LOW_DENSITY_RING_COUNT, LOW_DENSITY_RING_COUNT};
-    steady_clock::duration animationTime = 5s;
-    int rotationCount = 3;
-    steady_clock::duration stepTime = animationTime / (rotationCount * HIGH_DENSITY_LED_COUNT);
-    float currentPos = 0.0f;
-
-    steady_clock::time_point startTime = steady_clock::now();
-    while ((steady_clock::now() - startTime < 10s))
-    {
-        size_t currentOffset = 0;
-        for (size_t i = 0; i <= bandSizes.size(); i++)  // Loop over all bands
-        {
-            size_t bandSize = bandSizes[i];
-            bool isReversed = i % 2;
-            size_t rotationOffset = bandSize - static_cast<size_t>(std::round(currentPos * bandSize));
-
-            fill_solid(&leds[ledIndex], bandSize, CRGB::Black);
-
-            for (size_t j = 0; j <= ringCount[i]; j++)
-            {
-                for (size_t k = 0; k <= (bandSize / ringCount[i]) / 2; k++)  // loop over each LED in a half ring (bandSize/ringCount = Num of LEDs for a ring)
-                {
-                    size_t ledOffset = (rotationOffset + k) % bandSize;
-                    leds[ledOffset + currentOffset + (j * bandSize / ringCount[i])] = CRGB::White;
-                }
-            }
-            currentOffset += bandSize;
-        }
-        FastLED.show();
-        std::this_thread::sleep_for(stepTime);
-        currentPos += 1.0f / HIGH_DENSITY_LED_COUNT;
-    }
->>>>>>> f33ee764
+    FastLED.show();
+    std::this_thread::sleep_for(stepTime);
+    currentPos += 1.0f / HIGH_DENSITY_LED_COUNT;
+  }
 }